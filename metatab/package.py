--- conflicted
+++ resolved
@@ -488,13 +488,9 @@
 
     def _load_documentation_files(self):
         """Copy all of the Datafile entries into the Excel file"""
-<<<<<<< HEAD
-
-=======
         from rowgenerators.generators import get_dflo, download_and_cache
         from rowgenerators import SourceSpec
         from os.path import basename, splitext
->>>>>>> 8aeeebb9
 
         for doc in self.doc.find('Root.Documentation'):
 
