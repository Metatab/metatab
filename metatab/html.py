--- conflicted
+++ resolved
@@ -139,11 +139,7 @@
         pass
 
     return inline + \
-<<<<<<< HEAD
-           ( ("\n\n## Notes \n\n" + "\n".join('* '+n for n in notes if n) ) if notes else '') +\
-=======
            (("\n\n## Notes \n\n" + "\n".join('* '+n for n in notes if n) ) if notes else '') +\
->>>>>>> 8aeeebb9
            ("\n\n## Documentation Links\n"+doc_links if doc_links else '')
 
 def identity_block(doc):
